--- conflicted
+++ resolved
@@ -1,6 +1,5 @@
 import copy
 import os
-import time
 import unittest
 
 import pandas as pd
@@ -96,7 +95,16 @@
         peptide_dataset_len_9_allele_a0101.subset_data(peplens=9, alleles='A0101')
         self.assertEqual(len(peptide_dataset_len_9_allele_a0101), 4)
 
-<<<<<<< HEAD
+    def test_allele_standardization(self):
+        peptide_df = pd.DataFrame([['KSSFLSSPE', 'A*01:01'],
+                                   ['RTEAAFSYY', 'A*0101'],
+                                   ['ASPQTLVLY', 'A01:01'],
+                                   ['GVMLDDYIR', 'A0101'],
+                                   ['TVLCAAGQA', 'HLA-B*40:02'],
+                                   ], columns=['pep', 'allele'])
+        peptide_dataset = hlathena.PeptideDataset(peptide_df, allele_col_name='allele')
+        self.assertListEqual(peptide_dataset.get_alleles(), ['A0101', 'B4002'])
+
     def test_tile_peptides(self):
         fasta_path = os.path.join(os.path.realpath(os.path.dirname(__file__)), 'fake_fasta.fa')
         tiled_peptide_dataset = hlathena.tile_peptides(fasta_path, (11, 12))
@@ -110,18 +118,6 @@
         self.assertIn('LVLYLLLIDLLK', peptides)
 
         self.assertSetEqual({len(pep) for pep in peptides}, {11, 12})
-        end = time.time()
-=======
-    def test_allele_standardization(self):
-        peptide_df = pd.DataFrame([['KSSFLSSPE', 'A*01:01'],
-                                   ['RTEAAFSYY', 'A*0101'],
-                                   ['ASPQTLVLY', 'A01:01'],
-                                   ['GVMLDDYIR', 'A0101'],
-                                   ['TVLCAAGQA', 'HLA-B*40:02'],
-                                   ], columns=['pep', 'allele'])
-        peptide_dataset = hlathena.PeptideDataset(peptide_df, allele_col_name='allele')
-        self.assertListEqual(peptide_dataset.get_alleles(), ['A0101', 'B4002'])
->>>>>>> 30ff523d
 
 if __name__ == '__main__':
     unittest.main()